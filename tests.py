--- conflicted
+++ resolved
@@ -141,19 +141,11 @@
 
     def test_len(self):
         doc1 = {'_id': 'kk4', 'foo': 'bar'}
-<<<<<<< HEAD
-        doc2 = self.db.save(doc1)
-        self.assertTrue(len(self.db) > 0)
-
-    def test_delete(self):
-        doc = self.db.save({'_id': 'kk5', 'foo': 'bar'})
-=======
         self.db.save(doc1)
         self.assertTrue(len(self.db) > 0)
 
     def test_delete(self):
         self.db.save({'_id': 'kk5', 'foo': 'bar'})
->>>>>>> fe43a448
         self.db.delete("kk5")
         self.assertEqual(len(self.db), 0)
 
@@ -257,11 +249,7 @@
             cls.s.delete("testing3")
             cls.db = cls.s.create('testing3')
 
-<<<<<<< HEAD
-        docs = cls.db.save_bulk([
-=======
         cls.db.save_bulk([
->>>>>>> fe43a448
             {"_id": "kk1", "name": "Andrey"},
             {"_id": "kk2", "name": "Pepe"},
             {"_id": "kk3", "name": "Alex"},
@@ -300,17 +288,6 @@
         self.assertEqual(len(result), 2)
 
     def test_all_03(self):
-<<<<<<< HEAD
-        result = list(self.db.all(keys=['kk1', 'kk2'], flat="_id"))
-        self.assertEqual(result, ['kk1', 'kk2'])
-
-    def test_all_04(self):
-        result = self.db.all(keys=['kk1', 'kk2'], flat="_id")
-        self.assertIsInstance(result, types.GeneratorType)
-
-    def test_all_05(self):
-        result = self.db.all(keys=['kk1', 'kk2'], flat="_id", as_list=True)
-=======
         result = list(self.db.all(keys=['kk1', 'kk2'], flat="key"))
         self.assertEqual(result, ['kk1', 'kk2'])
 
@@ -320,7 +297,6 @@
 
     def test_all_05(self):
         result = self.db.all(keys=['kk1', 'kk2'], flat="key", as_list=True)
->>>>>>> fe43a448
         self.assertIsInstance(result, list)
 
     def test_all_startkey_endkey(self):
@@ -421,11 +397,7 @@
             cls.s.delete("testing4")
             cls.db = cls.s.create('testing4')
 
-<<<<<<< HEAD
-        docs = cls.db.save_bulk([
-=======
         cls.db.save_bulk([
->>>>>>> fe43a448
             {"_id": "kk1", "name": "Andrey"},
         ])
 
