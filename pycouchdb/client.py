# -*- coding: utf-8 -*-

import os
import json
import tempfile
import uuid
import copy
import mimetypes
import warnings
import yuicompressor

from . import utils
from . import feedreader
from . import exceptions as exp
from pycouchdb.exceptions import NotFound
from .resource import Resource


DEFAULT_BASE_URL = os.environ.get('COUCHDB_URL', 'http://localhost:5984/')

JS_EXT = '.js'
MAP_FILE_NAME = 'map' + JS_EXT
REDUCE_FILE_NAME = 'reduce' + JS_EXT


def _id_to_path(ident):
    if ident[:1] == "_":
        return ident.split("/", 1)
    return [ident]


class _StreamResponse(object):
    """
    Proxy object for python-requests stream response.

    See more on:
    http://docs.python-requests.org/en/latest/user/advanced/#streaming-requests
    """

    def __init__(self, response):
        self._response = response

    def iter_content(self, chunk_size=1, decode_unicode=False):
        return self._response.iter_content(chunk_size=chunk_size,
                                           decode_unicode=decode_unicode)

    def iter_lines(self, chunk_size=512, decode_unicode=None):
        return self._response.iter_lines(chunk_size=chunk_size,
                                         decode_unicode=decode_unicode)

    @property
    def raw(self):
        return self._response.raw

    @property
    def url(self):
        return self._response.url


class Server(object):
    """
    Class that represents a couchdb connection.

    :param verify: setup ssl verification.
    :param base_url: a full url to couchdb (can contain auth data).
    :param full_commit: If ``False``, couchdb not commits all data on a
                        request is finished.
    :param authmethod: specify a authentication method. By default "basic"
                       method is used but also exists "session" (that requires
                       some server configuration changes).

    .. versionchanged: 1.4
       Set basic auth method as default instead of session method.

    .. versionchanged: 1.5
        Add verify parameter for setup ssl verificaton

    """

    def __init__(self, base_url=DEFAULT_BASE_URL, full_commit=True,
                 authmethod="basic", verify=False):

        self.base_url, credentials = utils.extract_credentials(base_url)
        self.resource = Resource(self.base_url, full_commit,
                                 credentials=credentials,
                                 authmethod=authmethod,
                                 verify=verify)

    def __contains__(self, name):
        try:
            self.resource.head(name)
        except exp.NotFound:
            return False
        else:
            return True

    def __iter__(self):
        (r, result) = self.resource.get('_all_dbs')
        return iter(result)

    def __len__(self):
        (r, result) = self.resource.get('_all_dbs')
        return len(result)

    def __str__(self):
        return '<CouchDB Server "{}">'.format(self.base_url)

    def info(self):
        """
        Get server info.

        :returns: dict with all data that couchdb returns.
        :rtype: dict
        """
        (r, result) = self.resource.get()
        return result

    def delete(self, name):
        """
        Delete some database.

        :param name: database name
        :raises: :py:exc:`~pycouchdb.exceptions.NotFound`
            if a database does not exists
        """

        self.resource.delete(name)

    def database(self, name):
        """
        Get a database instance.

        :param name: database name
        :raises: :py:exc:`~pycouchdb.exceptions.NotFound`
            if a database does not exists

        :returns: a :py:class:`~pycouchdb.client.Database` instance
        """
        (r, result) = self.resource.head(name)
        if r.status_code == 404:
            raise exp.NotFound("Database '{0}' does not exists".format(name))

        db = Database(self.resource(name), name)
        return db

    def config(self):
        """
        Get a current config data.
        """
        (resp, result) = self.resource.get("_config")
        return result

    def version(self):
        """
        Get the current version of a couchdb server.
        """
        (resp, result) = self.resource.get()
        return result["version"]

    def stats(self, name=None):
        """
        Get runtime stats.

        :param name: if is not None, get stats identified by a name.
        :returns: dict
        """

        if not name:
            (resp, result) = self.resource.get("_stats")
            return result

        resource = self.resource("_stats", "couchdb")
        (r, result) = resource.get(name)
        return result['couchdb'][name]

    def create(self, name):
        """
        Create a database.

        :param name: database name
        :raises: :py:exc:`~pycouchdb.exceptions.Conflict`
            if a database already exists
        :returns: a :py:class:`~pycouchdb.client.Database` instance
        """
        (resp, result) = self.resource.put(name)
        if resp.status_code in (200, 201):
            return self.database(name)

    def replicate(self, source, target, **kwargs):
        """
        Replicate the source database to the target one.

        .. versionadded:: 1.3

        :param source: URL to the source database
        :param target: URL to the target database
        """

        data = {'source': source, 'target': target}
        data.update(kwargs)

        data = utils.force_bytes(utils.to_json(data))

        (resp, result) = self.resource.post('_replicate', data=data)
        return result

    def changes_feed(self, feed_reader, **kwargs):
        """
        Subscribe to changes feed of the whole CouchDB server.

        Note: this method is blocking.


        :param feed_reader: callable or :py:class:`~BaseFeedReader`
                            instance

        .. [Ref] http://docs.couchdb.org/en/1.6.1/api/server/common.html#db-updates
        .. versionadded: 1.10
        """

        if not callable(feed_reader):
            raise exp.UnexpectedError("feed_reader must be callable or class")

        if isinstance(feed_reader, feedreader.BaseFeedReader):
            reader = feed_reader(self)
        else:
            reader = feedreader.SimpleFeedReader()(self, feed_reader)

        # Possible options: "continuous", "longpoll"
        kwargs.setdefault("feed", "continuous")
        kwargs.setdefault("since", 1)

        (resp, result) = self.resource("_db_updates").get(params=kwargs, stream=True)
        try:
            for line in resp.iter_lines(chunk_size=1):
                reader.on_message(json.loads(utils.force_text(line)))
        except exp.FeedReaderExited:
            reader.on_close()


class Database(object):
    """
    Class that represents a couchdb database.
    """

    def __init__(self, resource, name):
        self.resource = resource
        self.name = name

<<<<<<< HEAD
    def __contains__(self, ident):
        (resp, result) = self.resource.head(_id_to_path(ident))
        return resp.status_code < 206
=======
    def __contains__(self, id):
        try:
            (resp, result) = self.resource.head(_id_to_path(id))
            return resp.status_code < 206
        except exp.NotFound:
            return False
>>>>>>> fe43a448

    def config(self):
        """
        Get database status data such as document count, update sequence etc.
        :return: dict
        """
        (resp, result) = self.resource.get()
        return result

    def __len__(self):
        return self.config()['doc_count']

    def __str__(self):
        return '<CouchDB Database "{}">'.format(self.name)

    def delete(self, doc_or_id):
        """
        Delete document by id.

        .. versionchanged:: 1.2
            Accept document or id.

        :param doc_or_id: document or id
        :raises: :py:exc:`~pycouchdb.exceptions.NotFound` if a document
                 not exists
        :raises: :py:exc:`~pycouchdb.exceptions.Conflict` if delete with
                 wrong revision.
        """

        if isinstance(doc_or_id, dict):
            if "_id" not in doc_or_id:
                raise ValueError("Invalid document, missing _id attr")
            _id = doc_or_id['_id']
        else:
            _id = doc_or_id

        resource = self.resource(*_id_to_path(_id))

        (r, result) = resource.head()
        (r, result) = resource.delete(
            params={"rev": r.headers["etag"].strip('"')})

    def delete_bulk(self, docs, transaction=True):
        """
        Delete a bulk of documents.

        .. versionadded:: 1.2

        :param docs: list of docs
        :raises: :py:exc:`~pycouchdb.exceptions.Conflict` if a delete
                 is not success
        :returns: raw results from server
        """

        _docs = copy.copy(docs)
        for doc in _docs:
            if "_deleted" not in doc:
                doc["_deleted"] = True

        data = utils.force_bytes(utils.to_json({"docs": _docs}))
        params = {"all_or_nothing": "true" if transaction else "false"}
        (resp, results) = self.resource.post("_bulk_docs",
            data=data, params=params)

        for result, doc in zip(results, _docs):
            if "error" in result:
                raise exp.Conflict("one or more docs are not saved")

        return results

    def get(self, ident, params=None, **kwargs):
        """
        Get a document by id.

        .. versionadded: 1.5
            Now the preferred method to pass params is via **kwargs
            instead of params argument. **params** argument is now
            deprecated and will be deleted in future versions.

        :param ident: document identifier
        :raises: :py:exc:`~pycouchdb.exceptions.NotFound` if a document
                 not exists

        :returns: document (dict)
        """

        if params:
            warnings.warn("params parameter is now deprecated in favor to"
                          "**kwargs usage.", DeprecationWarning)

        if params is None:
            params = {}

        params.update(kwargs)

        (resp, result) = self.resource(*_id_to_path(ident)).get(params=params)
        return result

    def save(self, doc, batch=False):
        """
        Save or update a document.

        .. versionchanged:: 1.2
            Now returns a new document instead of modify the original.

        :param doc: document
        :param batch: allow batch=ok inserts (default False)
        :raises: :py:exc:`~pycouchdb.exceptions.Conflict` if save with wrong
                 revision.
        :returns: doc
        """

        _doc = copy.copy(doc)
        if "_id" not in _doc:
            _doc['_id'] = uuid.uuid4().hex

        if batch:
            params = {'batch': 'ok'}
        else:
            params = {}

        data = utils.force_bytes(utils.to_json(_doc))
        (resp, result) = self.resource(_doc['_id']).put(data=data,
            params=params)

        if resp.status_code == 409:
            raise exp.Conflict(result['reason'])

        if "rev" in result and result["rev"] is not None:
            _doc["_rev"] = result["rev"]

        return _doc

    def save_bulk(self, docs, transaction=True):
        """
        Save a bulk of documents.

        .. versionchanged:: 1.2
            Now returns a new document list instead of modify the original.

        :param docs: list of docs
        :param transaction: if ``True``, couchdb do a insert in transaction
                            model.
        :returns: docs
        """

        _docs = copy.deepcopy(docs)

        # Insert _id field if it not exists
        for doc in _docs:
            if "_id" not in doc:
                doc["_id"] = uuid.uuid4().hex

        data = utils.force_bytes(utils.to_json({"docs": _docs}))
        params = {"all_or_nothing": "true" if transaction else "false"}

        (resp, results) = self.resource.post("_bulk_docs", data=data,
                                             params=params)

        for result, doc in zip(results, _docs):
            if "rev" in result:
                doc['_rev'] = result['rev']

        return _docs

    def all(self, wrapper=None, flat=None, as_list=False, **kwargs):
        """
        Execute a builtin view for get all documents.

        :param wrapper: wrap result into a specific class.
        :param as_list: return a list of results instead of a
            default lazy generator.
        :param flat: get a specific field from a object instead
            of a complete object.

        .. versionadded: 1.4
           Add as_list parameter.
           Add flat parameter.

        :returns: generator object
        """

        params = {"include_docs": "true"}
        params.update(kwargs)

        data = None

        if "keys" in params:
            data = {"keys": params.pop("keys")}
            data = utils.force_bytes(utils.to_json(data))

        params = utils.encode_view_options(params)
        if data:
            (resp, result) = self.resource.post("_all_docs",
                params=params, data=data)
        else:
            (resp, result) = self.resource.get("_all_docs", params=params)

        if wrapper is None:
            wrapper = lambda doc: doc

        if flat is not None:
            wrapper = lambda doc: doc[flat]

        def _iterate():
            for row in result["rows"]:
                yield wrapper(row)

        if as_list:
            return list(_iterate())
        return _iterate()

    def cleanup(self):
        """
        Execute a cleanup operation.
        """
        (r, result) = self.resource('_view_cleanup').post()
        return result

    def commit(self):
        """
        Send commit message to server.
        """
        (resp, result) = self.resource.post('_ensure_full_commit')
        return result

    def compact(self):
        """
        Send compact message to server. Compacting write-heavy databases
        should be avoided, otherwise the process may not catch up with
        the writes. Read load has no effect.
        """
        (r, result) = self.resource("_compact").post()
        return result

    def compact_view(self, ddoc):
        """
        Execute compact over design view.

        :raises: :py:exc:`~pycouchdb.exceptions.NotFound`
            if a view does not exists.
        """
        (r, result) = self.resource("_compact", ddoc).post()
        return result

    def revisions(self, ident, status='available', params=None, **kwargs):
        """
        Get all revisions of one document.

        :param id:      document id
<<<<<<< HEAD
        :param status:  filter of revision status, set empty to list all
        :raises: :py:exc:`~pycouchdb.exceptions.NotFound` if a view does not exists.
=======
        :param status:  filter of reverion status, set empty to list all
        :raises: :py:exc:`~pycouchdb.exceptions.NotFound`
            if a view does not exists.
>>>>>>> fe43a448

        :returns: generator object
        """
        if params:
            warnings.warn("params parameter is now deprecated in favor to"
                          "**kwargs usage.", DeprecationWarning)

        if params is None:
            params = {}

        params.update(kwargs)

        if not params.get('revs_info'):
            params['revs_info'] = 'true'

        resource = self.resource(ident)
        (resp, result) = resource.get(params=params)
        if resp.status_code == 404:
            raise exp.NotFound("docid {0} not found".format(ident))

        for rev in result['_revs_info']:
            if status and rev['status'] == status:
                yield self.get(ident, rev=rev['rev'])
            elif not status:
                yield self.get(ident, rev=rev['rev'])

    def delete_attachment(self, doc, filename):
        """
        Delete attachment by filename from document.

        .. versionchanged:: 1.2
            Now returns a new document instead of modify the original.

        :param doc: document dict
        :param filename: name of attachment.
        :raises: :py:exc:`~pycouchdb.exceptions.Conflict`
            if save with wrong revision.
        :returns: doc
        """

        _doc = copy.deepcopy(doc)
        resource = self.resource(_doc['_id'])

        (resp, result) = resource.delete(filename, params={'rev': _doc['_rev']})
        if resp.status_code == 404:
            raise exp.NotFound("filename {0} not found".format(filename))

        if resp.status_code > 205:
            raise exp.Conflict(result['reason'])

        _doc['_rev'] = result['rev']
        try:
            del _doc['_attachments'][filename]

            if not _doc['_attachments']:
                del _doc['_attachments']
        except KeyError:
            pass

        return _doc

    def get_attachment(self, doc, filename, stream=False, **kwargs):
        """
        Get attachment by filename from document.

        :param doc: document dict
        :param filename: attachment file name.
        :param stream: setup streaming output (default: False)

        .. versionchanged: 1.5
            Add stream parameter for obtain very large attachments
            without load all file to the memory.

        :returns: binary data or
        """

        params = {"rev": doc["_rev"]}
        params.update(kwargs)

        r, result = self.resource(doc['_id']).get(filename, stream=stream,
                                                  params=params)
        if stream:
            return _StreamResponse(r)

        return r.content

    def put_attachment(self, doc, content, filename=None, content_type=None):
        """
        Put a attachment to a document.

        .. versionchanged:: 1.2
            Now returns a new document instead of modify the original.

        :param doc: document dict.
        :param content: the content to upload, either a file-like object or
            bytes
        :param filename: the name of the attachment file; if omitted, this
                         function tries to get the filename from the file-like
                         object passed as the `content` argument value
        :raises: :py:exc:`~pycouchdb.exceptions.Conflict`
            if save with wrong revision.
        :raises: ValueError
        :returns: doc
        """

        if filename is None:
            if hasattr(content, 'name'):
                filename = os.path.basename(content.name)
            else:
                raise ValueError('no filename specified for attachment')

        if content_type is None:
            content_type = ';'.join(
                filter(None, mimetypes.guess_type(filename)))

        headers = {"Content-Type": content_type}
        resource = self.resource(doc['_id'])

        (resp, result) = resource.put(filename, data=content,
                                      params={'rev': doc['_rev']}, headers=headers)

        if resp.status_code < 206:
            return self.get(doc["_id"])

        raise exp.Conflict(result['reason'])

    def one(self, name, flat=None, wrapper=None, **kwargs):
        """
        Execute a design document view query and returns a firts
        result.

        :param name: name of the view (eg: docidname/viewname).
        :param wrapper: wrap result into a specific class.
        :param flat: get a specific field from a object instead
            of a complete object.

        .. versionadded: 1.4

        :returns: object or None
        """

        params = {"limit": 1}
        params.update(kwargs)

        path = utils._path_from_name(name, '_view')
        data = None

        if "keys" in params:
            data = {"keys": params.pop('keys')}

        if data:
            data = utils.force_bytes(utils.to_json(data))

        params = utils.encode_view_options(params)
        result = list(self._query(self.resource(*path), wrapper=wrapper,
                                  flat=flat, params=params, data=data))

        return result[0] if len(result) > 0 else None

    def _query(self, resource, data=None, params=None, headers=None,
               flat=None, wrapper=None):

        if data is None:
            (resp, result) = resource.get(params=params, headers=headers)
        else:
            (resp, result) = resource.post(data=data, params=params,
                headers=headers)

        if wrapper is None:
            wrapper = lambda row: row

        if flat is not None:
            wrapper = lambda row: row[flat]

        for row in result["rows"]:
            yield wrapper(row)

    def temporary_query(self, map_func, reduce_func=None, language='javascript',
                        wrapper=None, as_list=False, **kwargs):
        """
        Execute a temporary view.

        :param map_func: unicode string with a map function definition.
        :param reduce_func: unicode string with a reduce function definition.
        :param language: language used for define above functions.
        :param wrapper: wrap result into a specific class.
        :param as_list: return a list of results instead of a default
            lazy generator.
        :param flat: get a specific field from a object instead of a
            complete object.

        .. versionchanged: 1.4
           Add as_list parameter.
           Add flat parameter.

        :returns: generator object
        """
        params = copy.copy(kwargs)

        data = {'map': map_func, 'language': language}

        if "keys" in params:
            data["keys"] = params.pop("keys")

        if reduce_func:
            data["reduce"] = reduce_func

        params = utils.encode_view_options(params)
        data = utils.force_bytes(utils.to_json(data))

        result = self._query(self.resource("_temp_view"), params=params,
                             data=data, wrapper=wrapper)
        if as_list:
            return list(result)
        return result

    def query(self, name, wrapper=None, flat=None, as_list=False, **kwargs):
        """
        Execute a design document view query.

        :param name: name of the view (eg: docidname/viewname).
        :param wrapper: wrap result into a specific class.
        :param as_list: return a list of results instead of a
            default lazy generator.
        :param flat: get a specific field from a object instead
            of a complete object.

        .. versionadded: 1.4
           Add as_list parameter.
           Add flat parameter.

        :returns: generator object
        """
        params = copy.copy(kwargs)
        path = utils._path_from_name(name, '_view')
        data = None

        if "keys" in params:
            data = {"keys": params.pop('keys')}

        if data:
            data = utils.force_bytes(utils.to_json(data))

        params = utils.encode_view_options(params)
        result = self._query(self.resource(*path), wrapper=wrapper,
<<<<<<< HEAD
                             flat=flat, params=params, data=data)
=======
            flat=flat, params=params, data=data)
>>>>>>> fe43a448

        if as_list:
            return list(result)
        return result

    def changes_feed(self, feed_reader, **kwargs):
        """
        Subscribe to changes feed of couchdb database.

        Note: this method is blocking.


        :param feed_reader: callable or :py:class:`~BaseFeedReader`
                            instance

        .. versionadded: 1.5
        """

        if not callable(feed_reader):
            raise exp.UnexpectedError("feed_reader must be callable or class")

        if isinstance(feed_reader, feedreader.BaseFeedReader):
            reader = feed_reader(self)
        else:
            reader = feedreader.SimpleFeedReader()(self, feed_reader)

        # Possible options: "continuous", "longpoll"
        kwargs.setdefault("feed", "continuous")

        (resp, result) = self.resource("_changes").get(
            params=kwargs, stream=True)
        try:
            for line in resp.iter_lines():
                # ignore heartbeats
                if not line:
                    reader.on_heartbeat()
                else:
                    reader.on_message(json.loads(utils.force_text(line)))
        except exp.FeedReaderExited:
            reader.on_close()

    def changes_list(self, **kwargs):
        """
        Obtain a list of changes from couchdb.

        .. versionadded: 1.5
        """

        (resp, result) = self.resource("_changes").get(params=kwargs)
        return result['last_seq'], result['results']

    @staticmethod
    def _get_js(input_file_name, minify):
        # make it simple if minify is disabled
        if not minify:
            with open(input_file_name) as f:
                return f.read()

        # try if cached minified data is not available
        cache_file_name = '.' + os.path.basename(input_file_name).replace('.js', '.min.js')
        cache_full_name = os.path.join(os.path.dirname(input_file_name), cache_file_name)

        can_use_cache = False
        if os.access(cache_full_name, os.R_OK):
            if os.stat(cache_full_name).st_mtime > os.stat(input_file_name).st_mtime:
                can_use_cache = True

        if not can_use_cache:
            # cache file is older, need to refresh
            yuicompressor.run("--type", "js", "--charset", "UTF8", "-o", cache_full_name, input_file_name)

        # return cached file contents
        with open(cache_full_name) as f:
            return f.read()

    def upload_design(self, directory, minify=True):
        """
        Compiles files in structured directory into a CouchDB design document and loads it into
        a specified database. Directory structure:

        designdocname
            |
            +- 'views'
            |    +- viewname
            |    |   +- 'map.js'    (required)
            |    .   +- 'reduce.js' (optional)
            +- 'filters'
            |    +- 'filter1.js'
            .    .

        Example: a call to db.design_loader('./designdocname') will result in loading a new
        design document with new view at /database/_design/designdocname/_view/viewname as
        well as a filter called 'filter1'.

        The input files will be minified using an external YUICompressor prior to loading.
        This requires a working JRE. Minified files are cached in the same directory
        as original files as .file.min.js and recompiled when original is updated.

        Minification is enabled by default and can be turned of using parameter minify.

        :param directory: input structured directory
        :param minify: (default: True) minify the input script (requires working JRE)
        """

        design_doc_name = os.path.basename(directory)

        # prepare design document template
        design_doc = {'_id': '_design/' + design_doc_name, 'language': 'javascript'}
        empty_design_len = len(design_doc)

        # first try filters
        filters_dir = os.path.join(directory, 'filters')
        if os.access(filters_dir, os.R_OK):
            design_doc['filters'] = {}
            for filter_file_name in os.listdir(filters_dir):

                # skip cache files
                if filter_file_name.startswith('.'):
                    continue

                if filter_file_name.endswith(JS_EXT):
                    filter_name = os.path.basename(filter_file_name).replace(JS_EXT, "")
                    design_doc['filters'][filter_name] = self._get_js(os.path.join(filters_dir, filter_file_name), minify)

        # try to load views
        views_dir = os.path.join(directory, 'views')
        if os.access(filters_dir, os.R_OK):
            design_doc['views'] = {}

            for view_name in os.listdir(views_dir):

                map_file_name = os.path.join(views_dir, view_name, MAP_FILE_NAME)
                # map.js is required in each view
                if not os.access(map_file_name, os.R_OK):
                    raise NotFound('View directory {} has no file {}'.format(view_name, MAP_FILE_NAME))

                design_doc['views'][view_name] = {}

                design_doc['views'][view_name]['map'] = self._get_js(map_file_name, minify)

                reduce_file_name = os.path.join(views_dir, view_name, REDUCE_FILE_NAME)
                # reduce.js is optional
                if os.access(reduce_file_name, os.R_OK):
                    design_doc['views'][view_name]['reduce'] = self._get_js(reduce_file_name, minify)

        # finally save the new design document
        if len(design_doc) > empty_design_len:
            self.save(design_doc)
        else:
            raise NotFound('No views or filters found at directory', directory)

    def save_design(self, directory):
        """
        Save database's design document to a structured directory.

        :param directory:
        :return:
        """
        raise NotImplemented()
<|MERGE_RESOLUTION|>--- conflicted
+++ resolved
@@ -247,18 +247,12 @@
         self.resource = resource
         self.name = name
 
-<<<<<<< HEAD
-    def __contains__(self, ident):
-        (resp, result) = self.resource.head(_id_to_path(ident))
-        return resp.status_code < 206
-=======
     def __contains__(self, id):
         try:
             (resp, result) = self.resource.head(_id_to_path(id))
             return resp.status_code < 206
         except exp.NotFound:
             return False
->>>>>>> fe43a448
 
     def config(self):
         """
@@ -509,14 +503,9 @@
         Get all revisions of one document.
 
         :param id:      document id
-<<<<<<< HEAD
-        :param status:  filter of revision status, set empty to list all
-        :raises: :py:exc:`~pycouchdb.exceptions.NotFound` if a view does not exists.
-=======
         :param status:  filter of reverion status, set empty to list all
         :raises: :py:exc:`~pycouchdb.exceptions.NotFound`
             if a view does not exists.
->>>>>>> fe43a448
 
         :returns: generator object
         """
@@ -762,11 +751,7 @@
 
         params = utils.encode_view_options(params)
         result = self._query(self.resource(*path), wrapper=wrapper,
-<<<<<<< HEAD
-                             flat=flat, params=params, data=data)
-=======
             flat=flat, params=params, data=data)
->>>>>>> fe43a448
 
         if as_list:
             return list(result)
